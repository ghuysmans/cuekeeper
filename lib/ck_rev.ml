(* Copyright (C) 2015, Thomas Leonard
 * See the README file for details. *)

open Lwt

open Ck_utils

let root_id = Ck_id.of_string "" (* Convenient magic value for hashtables *)

module type S = sig
  include Ck_sigs.REV
  open Node.Types

  val make : time:Ck_time.user_date -> commit -> t Lwt.t
  val disk_node : [< Node.generic] -> Ck_disk_node.generic
  val apa_node : [< area | project | action] ->
    [ Ck_disk_node.Types.area | Ck_disk_node.Types.project | Ck_disk_node.Types.action ]

  val action_node : action -> Ck_disk_node.Types.action
  val project_node : project -> Ck_disk_node.Types.project
  val area_node : area -> Ck_disk_node.Types.area
  val context_node : context -> Ck_disk_node.Types.context
  val contact_node : contact -> Ck_disk_node.Types.contact
end

module Make(Git : Git_storage_s.S) = struct
  type commit = Git.Commit.t

  module Node = struct
    module Types = struct
      type rev = {
        commit : Git.Commit.t;
        mutable children : apa M.t Ck_id.M.t;
        contexts : context_node Ck_id.M.t ref;
        contacts : contact_node Ck_id.M.t ref;
        nodes_of_contact : (Ck_id.t, apa) Hashtbl.t;
        actions_of_context : (Ck_id.t, action) Hashtbl.t;
        apa_nodes : apa Ck_id.M.t ref;
        mutable alert : bool;
        mutable schedule : action list;
        mutable expires : Ck_time.user_date option;
        valid_from : Ck_time.user_date;
        mutable problems :
          ( [ `Action of action_node
            | `Project of project_node
            | `Area of area_node
            | `Contact of contact_node
            | `Context of context_node ] * Ck_sigs.problem
          ) list;
      }
      and 'a node_details = {
        rev : rev;
        uuid : Ck_id.t;
        disk_node : 'a;
      }
      and action_node = Ck_disk_node.Types.action_node node_details
      and project_node = Ck_disk_node.Types.project_node node_details
      and area_node = Ck_disk_node.Types.area_node node_details
      and context_node = Ck_disk_node.Types.context_node node_details
      and contact_node = Ck_disk_node.Types.contact_node node_details
      and apa =
        [ `Action of action_node
        | `Project of project_node
        | `Area of area_node ]
      and action = [`Action of action_node]
      and project = [`Project of project_node]
      and area = [`Area of area_node]
      and contact = [`Contact of contact_node]
      and context = [`Context of context_node]
    end

    open Types

    type generic =
      [ apa
      | `Contact of contact_node
      | `Context of context_node ]

    let apa_disk_node = function
      | `Action n -> `Action n.disk_node
      | `Project n -> `Project n.disk_node
      | `Area n -> `Area n.disk_node

    let disk_node = function
      | `Action n -> `Action n.disk_node
      | `Project n -> `Project n.disk_node
      | `Area n -> `Area n.disk_node
      | `Contact n -> `Contact n.disk_node
      | `Context n -> `Context n.disk_node

    let details = function
      | `Action n -> {n with disk_node = ()}
      | `Project n -> {n with disk_node = ()}
      | `Area n -> {n with disk_node = ()}
      | `Contact n -> {n with disk_node = ()}
      | `Context n -> {n with disk_node = ()}

    let rev n = (details n).rev
    let uuid n = (details n).uuid

    let contact t = Ck_disk_node.contact (apa_disk_node t)
    let parent t = Ck_disk_node.parent (apa_disk_node t)
    let name t = Ck_disk_node.name (disk_node t)
    let description t = Ck_disk_node.description (disk_node t)
    let ctime t = Ck_disk_node.ctime (disk_node t)
    let conflicts t = Ck_disk_node.conflicts (disk_node t)
    let action_state (`Action n) = Ck_disk_node.action_state (`Action n.disk_node)
    let action_repeat (`Action n) = Ck_disk_node.action_repeat (`Action n.disk_node)
    let context (`Action n) = Ck_disk_node.context (`Action n.disk_node)
    let project_state (`Project n) = Ck_disk_node.project_state (`Project n.disk_node)
    let starred = function
      | `Action n -> Ck_disk_node.starred (`Action n.disk_node)
      | `Project n -> Ck_disk_node.starred (`Project n.disk_node)
    let is_done = function
      | `Action n -> Ck_disk_node.is_done (`Action n.disk_node)
      | `Project n -> Ck_disk_node.is_done (`Project n.disk_node)

    let key node = (String.lowercase (name node), uuid node)

    let is_due action =
      match action_state action with
      | `Waiting_until time -> Ck_time.compare time (rev action).valid_from <= 0
      | _ -> false

    let node_due = function
      | `Action _ as action -> is_due action
      | _ -> false

    let equal a b =
      let a = (a :> generic) in
      let b = (b :> generic) in
      uuid a = uuid b &&
      disk_node a = disk_node b &&
      node_due a = node_due b   (* Force the GUI to update when an item becomes due *)
  end

  open Node.Types

  type rev = Node.Types.rev
  type t = rev

  let equal a b =
    Git.Commit.equal a.commit b.commit &&
    a.expires = b.expires

  let child_nodes node =
    let t = Node.rev node in
    let parent = Node.uuid node in
    try Ck_id.M.find parent t.children with Not_found -> M.empty

  let process_item ~now t node =
    begin match Node.contact node with
    | None -> ()
    | Some c ->
        if not (Ck_id.M.mem c !(t.contacts)) then
          bug "Contact '%a' of '%s' not found!" Ck_id.fmt c (Node.name node);
        Hashtbl.add t.nodes_of_contact c node end;
    match node with
    | `Action _ as node ->
        begin match Node.context node with
        | None -> ()
        | Some id ->
            if not (Ck_id.M.mem id !(t.contexts)) then
              bug "Context '%a' of '%s' not found!" Ck_id.fmt id (Node.name node);
            Hashtbl.add t.actions_of_context id node end;
        begin match Node.action_state node with
        | `Waiting_for_contact ->
            if Node.contact node = None then
              bug "Waiting_for_contact but no contact set on '%s'" (Node.name node)
        | `Waiting_until time ->
            t.schedule <- node :: t.schedule;
            if time <= now then t.alert <- true
            else (
              match t.expires with
              | Some old_time when Ck_time.compare old_time time <= 0 -> ()
              | _ -> t.expires <- Some time
            )
        | _ -> () end
    | _ -> ()

  type active = In_progress | Idle

  let is_area = function
    | `Area _ -> true
    | _ -> false

  let roots t =
    try Ck_id.M.find root_id t.children
    with Not_found -> M.empty

  let ensure_no_cycles t =
    let rec aux unseen nodes =
      M.fold (fun _key node unseen ->
        let unseen = unseen |> Ck_id.M.remove (Node.uuid node) in
        aux unseen (child_nodes node)
      ) nodes unseen in
    let unreachable = aux !(t.apa_nodes) (roots t) in
    if not (Ck_id.M.is_empty unreachable) then (
      let _id, example = Ck_id.M.min_binding unreachable in
      bug "Node '%s' is not reachable from the root! (cycle in parent relation)" (Node.name example)
    )

  let is_incomplete = function
    | `Area _ -> true
    | `Project _ | `Action _ as n -> not (Node.is_done n)

  let check_for_problems t =
    let add node msg =
      t.problems <- ((node :> Node.generic), msg) :: t.problems in
    let rec scan node =
      let bug problem =
        Ck_utils.bug "Bad item '%s': %s" (Node.name node) problem in
      let reduce_progress _ child acc =
        match scan child with
        | Idle -> acc
        | In_progress -> In_progress in
      if Node.conflicts node <> [] then add node `Unread_conflicts;
      let child_nodes = child_nodes node in
      match node with
      | `Project _ as node ->
          if (M.exists (fun _k -> is_area) child_nodes) then bug "Project with area child!";
          if Node.project_state node = `Done && M.exists (fun _k -> is_incomplete) child_nodes then
            add node `Incomplete_child;
          let children_status = M.fold reduce_progress child_nodes Idle in
<<<<<<< HEAD
          begin match Node.project_state node, children_status with
          | `Active, Idle -> add `No_next_action; Idle
          | `Active, In_progress -> In_progress
          | (`SomedayMaybe | `Done), _ -> Idle end
=======
          if children_status = Idle && Node.project_state node = `Active then add node `No_next_action;
          children_status
>>>>>>> dff49e9e
      | `Area _ ->
          M.fold reduce_progress child_nodes Idle
      | `Action _ as node ->
          if not (M.is_empty child_nodes) then bug "Action with children!";
          begin match Node.action_state node with
          | `Next | `Waiting_for_contact | `Waiting_until _ | `Waiting -> In_progress
          | `Future -> Idle
          | `Done ->
              if Node.action_repeat node <> None then bug "Repeating action marked as done!";
              Idle end
      in
    let check_contact node =
      if Node.conflicts node <> [] then add node `Unread_conflicts in
    let check_context node =
      if Node.conflicts node <> [] then add node `Unread_conflicts in
    roots t |> M.iter (fun _k n -> ignore (scan n));
    !(t.contacts) |> Ck_id.M.iter (fun _k n -> check_contact (`Contact n));
    !(t.contexts) |> Ck_id.M.iter (fun _k n -> check_context (`Context n))

  let make_no_cache ~time commit =
    Git.Commit.checkout commit >>= fun tree ->
    let contacts = ref Ck_id.M.empty in
    let contexts = ref Ck_id.M.empty in
    let children = Hashtbl.create 100 in
    let apa_nodes = ref Ck_id.M.empty in
    let nodes_of_contact = Hashtbl.create 10 in
    let actions_of_context = Hashtbl.create 10 in
    let t = {
      commit; contacts; apa_nodes; nodes_of_contact; children = Ck_id.M.empty;
      contexts; actions_of_context;
      schedule = []; alert = false; valid_from = time; expires = None;
      problems = [];
    } in
    (* Load areas, projects and actions *)
    Git.Staging.list tree ["db"] >>=
    Lwt_list.iter_s (function
      | ["db"; uuid] as key ->
          let uuid = Ck_id.of_string uuid in
          Git.Staging.read_exn tree key >|= fun s ->
          let disk_node = Ck_disk_node.of_string s in
          let node =
            match disk_node with
            | `Action disk_node -> `Action {rev = t; uuid; disk_node}
            | `Project disk_node -> `Project {rev = t; uuid; disk_node}
            | `Area disk_node -> `Area {rev = t; uuid; disk_node} in
          apa_nodes := !apa_nodes |> Ck_id.M.add uuid node;
          let parent = Ck_disk_node.parent disk_node |> default root_id in
          let old_children =
            try Hashtbl.find children parent
            with Not_found -> [] in
          Hashtbl.replace children parent (uuid :: old_children);
      | _ -> assert false
    ) >>= fun () ->
    let apa_nodes = !apa_nodes in
    (* Load contacts *)
    Git.Staging.list tree ["contact"] >>=
    Lwt_list.iter_s (function
      | ["contact"; uuid] as key ->
          let uuid = Ck_id.of_string uuid in
          Git.Staging.read_exn tree key >|= fun s ->
          let `Contact disk_node = Ck_disk_node.contact_of_string s in
          let contact = {rev = t; uuid; disk_node} in
          contacts := !contacts |> Ck_id.M.add uuid contact;
      | _ -> assert false
    ) >>= fun () ->
    (* Load contexts *)
    Git.Staging.list tree ["context"] >>=
    Lwt_list.iter_s (function
      | ["context"; uuid] as key ->
          let uuid = Ck_id.of_string uuid in
          Git.Staging.read_exn tree key >|= fun s ->
          let `Context disk_node = Ck_disk_node.context_of_string s in
          let context = {rev = t; uuid; disk_node} in
          contexts := !contexts |> Ck_id.M.add uuid context;
      | _ -> assert false
    ) >>= fun () ->
    (* todo: reject cycles *)
    children |> Hashtbl.iter (fun parent children ->
      if parent <> root_id && not (Ck_id.M.mem parent apa_nodes) then (
        bug "Parent UUID '%a' of child nodes %s missing!" Ck_id.fmt parent (String.concat ", " (List.map Ck_id.to_string children))
      )
    );
    t.children <-
      Hashtbl.fold (fun uuid child_uuids acc ->
        let child_map = child_uuids |> List.fold_left (fun acc child_uuid ->
          let child = Ck_id.M.find child_uuid apa_nodes in
          process_item ~now:time t child;
          acc |> M.add (Node.key child) child
        ) M.empty in
        acc |> Ck_id.M.add uuid child_map
      ) children Ck_id.M.empty;
    ensure_no_cycles t;
    check_for_problems t;
    if t.problems <> [] then t.alert <- true;
    return t

  let last = ref None
  let make ~time commit =
    let reload () =
      make_no_cache ~time commit >|= fun r ->
      last := Some r;
      r in
    match !last with
    | Some last when Git.Commit.equal last.commit commit ->
        begin match last.expires with
        | Some etime when time >= etime -> reload ()
        | _ -> return {last with valid_from = time} end
    | _ -> reload ()

  let nodes t = !(t.apa_nodes)

  let get t uuid =
    try Some (Ck_id.M.find uuid !(t.apa_nodes))
    with Not_found -> None

  let get_contact t uuid =
    try Some (`Contact (Ck_id.M.find uuid !(t.contacts)))
    with Not_found -> None

  let get_context t uuid =
    try Some (`Context (Ck_id.M.find uuid !(t.contexts)))
    with Not_found -> None

  let parent t node = Node.parent node >>?= get t

  let context (`Action node as action) =
    match Node.context action with
    | None -> None
    | Some id -> get_context node.rev id

  let commit t = t.commit
  let contacts t = !(t.contacts) |> Ck_id.M.map (fun c -> `Contact c)
  let contexts t = !(t.contexts) |> Ck_id.M.map (fun c -> `Context c)

  let nodes_of_contact (`Contact c) =
    Hashtbl.find_all c.rev.nodes_of_contact c.uuid

  let actions_of_context (`Context c) =
    Hashtbl.find_all c.rev.actions_of_context c.uuid

  let contact_for node =
    match Node.contact node with
    | None -> None
    | Some id -> get_contact (Node.rev node) id

  let disk_node = Node.disk_node
  let apa_node = Node.apa_disk_node
  let action_node (`Action n) = `Action n.disk_node
  let project_node (`Project n) = `Project n.disk_node
  let area_node (`Area n) = `Area n.disk_node
  let contact_node (`Contact n) = `Contact n.disk_node
  let context_node (`Context n) = `Context n.disk_node

  let due action =
    match Node.action_state action with
    | `Waiting_until time -> time
    | _ -> assert false

  let by_due_time a b =
    compare (due a) (due b)

  let schedule t = List.sort by_due_time t.schedule
  let alert t = t.alert
  let expires t = t.expires

  let problems t = List.rev (t.problems)
end<|MERGE_RESOLUTION|>--- conflicted
+++ resolved
@@ -222,15 +222,10 @@
           if Node.project_state node = `Done && M.exists (fun _k -> is_incomplete) child_nodes then
             add node `Incomplete_child;
           let children_status = M.fold reduce_progress child_nodes Idle in
-<<<<<<< HEAD
           begin match Node.project_state node, children_status with
-          | `Active, Idle -> add `No_next_action; Idle
+          | `Active, Idle -> add node `No_next_action; Idle
           | `Active, In_progress -> In_progress
           | (`SomedayMaybe | `Done), _ -> Idle end
-=======
-          if children_status = Idle && Node.project_state node = `Active then add node `No_next_action;
-          children_status
->>>>>>> dff49e9e
       | `Area _ ->
           M.fold reduce_progress child_nodes Idle
       | `Action _ as node ->
