--- conflicted
+++ resolved
@@ -25,11 +25,8 @@
   "omd"
   "ounit" {build}
   "tar-format"
-<<<<<<< HEAD
   "cohttp"
-=======
   "irmin-indexeddb"
->>>>>>> b256df1d
   "crunch" {build}
   "ocamlfind" {build}
 ]
